"""
Enhanced Lead management service with conversion workflow
"""
from typing import Optional, List, Dict, Any
from datetime import datetime
from sqlalchemy.orm import Session, joinedload
from sqlalchemy import or_, and_, func
from ..models import (
    Lead, Company, User, LeadStatus, ReviewStatus, 
    LeadSource, LeadSubType, TenderSubType, SubmissionType,
    LeadPriority
)


class LeadService:
    def __init__(self, db: Session):
        self.db = db
    
    def create_lead(self, lead_data: dict, created_by: Optional[int] = None) -> Lead:
        """Create a new lead"""
<<<<<<< HEAD
        print(lead_data)
        db_lead = Lead(
            project_title=lead_data.get('project_title'),
            lead_source=LeadSource(lead_data.get('lead_source')),
            lead_sub_type=LeadSubType(lead_data.get('lead_sub_type')),
            tender_sub_type=TenderSubType(lead_data.get('tender_sub_type')),
            products_services=lead_data.get('products_services', []),
            company_id=lead_data.get('company_id'),
            sub_business_type=lead_data.get('sub_business_type'),
            end_customer_id=lead_data.get('end_customer_id'),
            end_customer_region=lead_data.get('end_customer_region'),
            partner_involved=lead_data.get('partner_involved', False),
            partners_data=lead_data.get('partners_data', []),
            tender_fee=lead_data.get('tender_fee'),
            currency=lead_data.get('currency', 'INR'),
            submission_type=SubmissionType(lead_data.get('submission_type')) if lead_data.get('submission_type') else None,
            tender_authority=lead_data.get('tender_authority'),
            tender_for=lead_data.get('tender_for'),
            emd_required=lead_data.get('emd_required', False),
            emd_amount=lead_data.get('emd_amount'),
            emd_currency=lead_data.get('emd_currency', 'INR'),
            bg_required=lead_data.get('bg_required', False),
            bg_amount=lead_data.get('bg_amount'),
            bg_currency=lead_data.get('bg_currency', 'INR'),
            important_dates=lead_data.get('important_dates', []),
            clauses=lead_data.get('clauses', []),
            expected_revenue=lead_data.get('expected_revenue'),
            revenue_currency=lead_data.get('revenue_currency', 'INR'),
            convert_to_opportunity_date=lead_data.get('convert_to_opportunity_date'),
            competitors=lead_data.get('competitors', []),
            documents=lead_data.get('documents', []),
            status=LeadStatus(lead_data.get('status', LeadStatus.NEW)),
            priority=LeadPriority(lead_data.get('priority', LeadPriority.MEDIUM)),
            qualification_notes=lead_data.get('qualification_notes'),
            lead_score=lead_data.get('lead_score', 0),
            contacts=lead_data.get('contacts', []),
            created_by=created_by
        )
        
        self.db.add(db_lead)
        self.db.commit()
        self.db.refresh(db_lead)
        return db_lead
=======
        
        # Handle enum conversions safely
        def safe_enum_convert(value, enum_class):
            if value is None:
                return None
            if isinstance(value, enum_class):
                return value
            if isinstance(value, str):
                try:
                    return enum_class(value)
                except ValueError:
                    # If direct conversion fails, try to find by name
                    for enum_member in enum_class:
                        if enum_member.value == value:
                            return enum_member
                    raise ValueError(f"Invalid {enum_class.__name__} value: {value}")
            return value
        
        try:
            db_lead = Lead(
                project_title=lead_data.get('project_title'),
                lead_source=safe_enum_convert(lead_data.get('lead_source'), LeadSource),
                lead_sub_type=safe_enum_convert(lead_data.get('lead_sub_type'), LeadSubType),
                tender_sub_type=safe_enum_convert(lead_data.get('tender_sub_type'), TenderSubType),
                products_services=lead_data.get('products_services', []),
                company_id=lead_data.get('company_id'),
                sub_business_type=lead_data.get('sub_business_type'),
                end_customer_id=lead_data.get('end_customer_id'),
                end_customer_region=lead_data.get('end_customer_region'),
                partner_involved=lead_data.get('partner_involved', False),
                partners_data=lead_data.get('partners_data', []),
                tender_fee=lead_data.get('tender_fee'),
                currency=lead_data.get('currency', 'INR'),
                submission_type=safe_enum_convert(lead_data.get('submission_type'), SubmissionType),
                tender_authority=lead_data.get('tender_authority'),
                tender_for=lead_data.get('tender_for'),
                emd_required=lead_data.get('emd_required', False),
                emd_amount=lead_data.get('emd_amount'),
                emd_currency=lead_data.get('emd_currency', 'INR'),
                bg_required=lead_data.get('bg_required', False),
                bg_amount=lead_data.get('bg_amount'),
                bg_currency=lead_data.get('bg_currency', 'INR'),
                important_dates=lead_data.get('important_dates', []),
                clauses=lead_data.get('clauses', []),
                expected_revenue=lead_data.get('expected_revenue'),
                revenue_currency=lead_data.get('revenue_currency', 'INR'),
                convert_to_opportunity_date=lead_data.get('convert_to_opportunity_date'),
                competitors=lead_data.get('competitors', []),
                documents=lead_data.get('documents', []),
                status=safe_enum_convert(lead_data.get('status') or LeadStatus.NEW, LeadStatus),
                priority=safe_enum_convert(lead_data.get('priority') or LeadPriority.MEDIUM, LeadPriority),
                qualification_notes=lead_data.get('qualification_notes'),
                lead_score=lead_data.get('lead_score', 0),
                contacts=lead_data.get('contacts', []),
                created_by=created_by
            )
            
            self.db.add(db_lead)
            self.db.commit()
            self.db.refresh(db_lead)
            return db_lead
        except Exception as e:
            self.db.rollback()
            print(f"Lead creation error: {e}")
            raise e
>>>>>>> aa598c2f
    
    def get_lead_by_id(self, lead_id: int) -> Optional[Lead]:
        """Get lead by ID with related details"""
        return self.db.query(Lead).options(
            joinedload(Lead.company),
            joinedload(Lead.end_customer),
            joinedload(Lead.creator),
            joinedload(Lead.conversion_requester),
            joinedload(Lead.reviewer)
        ).filter(
            and_(
                Lead.id == lead_id,
                Lead.is_active == True,
                Lead.deleted_on.is_(None)
            )
        ).first()
    
    def update_lead(self, lead_id: int, lead_data: dict, updated_by: Optional[int] = None) -> Optional[Lead]:
        """Update lead information"""
        db_lead = self.get_lead_by_id(lead_id)
        if not db_lead:
            return None
        
        for field, value in lead_data.items():
            if field not in ['id', 'created_on', 'created_by'] and value is not None:
                if field == 'lead_source' and value:
                    value = LeadSource(value)
                elif field == 'lead_sub_type' and value:
                    value = LeadSubType(value)
                elif field == 'tender_sub_type' and value:
                    value = TenderSubType(value)
                elif field == 'submission_type' and value:
                    value = SubmissionType(value)
                elif field == 'status' and value:
                    value = LeadStatus(value)
                elif field == 'priority' and value:
                    value = LeadPriority(value)
                
                setattr(db_lead, field, value)
        
        if updated_by:
            db_lead.updated_by = updated_by
        
        self.db.commit()
        self.db.refresh(db_lead)
        return db_lead
    
    def get_leads(self, skip: int = 0, limit: int = 100, search: str = None, 
                 status: str = None, company_id: str = None, review_status: str = None) -> List[Lead]:
        """Get all leads with pagination and filtering"""
        query = self.db.query(Lead).options(
            joinedload(Lead.company),
            joinedload(Lead.end_customer),
            joinedload(Lead.creator),
            joinedload(Lead.conversion_requester),
            joinedload(Lead.reviewer)
        ).filter(
            and_(
                Lead.is_active == True,
                Lead.deleted_on.is_(None)
            )
        )
        
        if status:
            query = query.filter(Lead.status == LeadStatus(status))
        
        if company_id:
            query = query.filter(Lead.company_id == company_id)
            
        if review_status:
            query = query.filter(Lead.review_status == ReviewStatus(review_status))
        
        if search:
            search_term = f"%{search}%"
            query = query.join(Company, Lead.company_id == Company.id).filter(
                or_(
                    Lead.project_title.ilike(search_term),
                    Company.name.ilike(search_term),
                    Lead.tender_authority.ilike(search_term)
                )
            )
        
        return query.order_by(Lead.updated_on.desc()).offset(skip).limit(limit).all()
    
    def get_leads_count(self, search: str = None, status: str = None, 
                       company_id: str = None, review_status: str = None) -> int:
        """Get total count of leads"""
        query = self.db.query(Lead).filter(
            and_(
                Lead.is_active == True,
                Lead.deleted_on.is_(None)
            )
        )
        
        if status:
            query = query.filter(Lead.status == LeadStatus(status))
        
        if company_id:
            query = query.filter(Lead.company_id == company_id)
            
        if review_status:
            query = query.filter(Lead.review_status == ReviewStatus(review_status))
        
        if search:
            search_term = f"%{search}%"
            query = query.join(Company, Lead.company_id == Company.id).filter(
                or_(
                    Lead.project_title.ilike(search_term),
                    Company.name.ilike(search_term),
                    Lead.tender_authority.ilike(search_term)
                )
            )
        
        return query.count()
    
    def get_lead_stats(self) -> dict:
        """Get lead statistics"""
        total = self.db.query(Lead).filter(
            and_(
                Lead.is_active == True,
                Lead.deleted_on.is_(None)
            )
        ).count()
        
        new = self.db.query(Lead).filter(
            and_(
                Lead.status == LeadStatus.NEW,
                Lead.is_active == True,
                Lead.deleted_on.is_(None)
            )
        ).count()
        
        contacted = self.db.query(Lead).filter(
            and_(
                Lead.status == LeadStatus.CONTACTED,
                Lead.is_active == True,
                Lead.deleted_on.is_(None)
            )
        ).count()
        
        qualified = self.db.query(Lead).filter(
            and_(
                Lead.status == LeadStatus.QUALIFIED,
                Lead.is_active == True,
                Lead.deleted_on.is_(None)
            )
        ).count()
        
        converted = self.db.query(Lead).filter(
            and_(
                Lead.converted == True,
                Lead.is_active == True,
                Lead.deleted_on.is_(None)
            )
        ).count()
        
        pending_review = self.db.query(Lead).filter(
            and_(
                Lead.conversion_requested == True,
                Lead.reviewed == False,
                Lead.is_active == True,
                Lead.deleted_on.is_(None)
            )
        ).count()
        
        approved_for_conversion = self.db.query(Lead).filter(
            and_(
                Lead.review_status == ReviewStatus.APPROVED,
                Lead.converted == False,
                Lead.is_active == True,
                Lead.deleted_on.is_(None)
            )
        ).count()
        
        # Calculate total value
        total_value = self.db.query(func.sum(Lead.expected_revenue)).filter(
            and_(
                Lead.is_active == True,
                Lead.deleted_on.is_(None)
            )
        ).scalar() or 0
        
        return {
            "total": total,
            "new": new,
            "contacted": contacted,
            "qualified": qualified,
            "converted": converted,
            "pending_review": pending_review,
            "approved_for_conversion": approved_for_conversion,
            "total_value": total_value
        }
    
    def get_leads_pending_review(self) -> List[Lead]:
        """Get leads pending admin review"""
        return self.db.query(Lead).options(
            joinedload(Lead.company),
            joinedload(Lead.conversion_requester)
        ).filter(
            and_(
                Lead.conversion_requested == True,
                Lead.reviewed == False,
                Lead.is_active == True,
                Lead.deleted_on.is_(None)
            )
        ).order_by(Lead.conversion_request_date.asc()).all()
    
    # Conversion Workflow Methods
    
    def request_conversion(self, lead_id: int, requester_id: int, notes: str = None) -> Optional[Lead]:
        """Request conversion of qualified lead to opportunity"""
        db_lead = self.get_lead_by_id(lead_id)
        if not db_lead:
            return None
        
        if not db_lead.can_request_conversion:
            raise ValueError("Lead cannot request conversion at this time")
        
        db_lead.conversion_requested = True
        db_lead.conversion_request_date = datetime.utcnow()
        db_lead.conversion_requested_by = requester_id
        db_lead.conversion_notes = notes
        db_lead.updated_by = requester_id
        
        self.db.commit()
        self.db.refresh(db_lead)
        return db_lead
    
    def review_conversion_request(self, lead_id: int, reviewer_id: int, 
                                 decision: ReviewStatus, comments: str) -> Optional[Lead]:
        """Review and approve/reject conversion request (Admin only)"""
        db_lead = self.get_lead_by_id(lead_id)
        if not db_lead:
            return None
        
        if not db_lead.needs_admin_review:
            raise ValueError("Lead does not need review at this time")
        
        db_lead.reviewed = True
        db_lead.review_status = decision
        db_lead.reviewed_by = reviewer_id
        db_lead.review_date = datetime.utcnow()
        db_lead.review_comments = comments
        db_lead.updated_by = reviewer_id
        
        # If approved, mark as ready for conversion
        if decision == ReviewStatus.APPROVED:
            db_lead.ready_for_conversion = True
        
        self.db.commit()
        self.db.refresh(db_lead)
        return db_lead
    
    def mark_as_converted(self, lead_id: int, opportunity_id: int, 
                         converted_by: int, notes: str = None) -> Optional[Lead]:
        """Mark lead as converted to opportunity"""
        db_lead = self.get_lead_by_id(lead_id)
        if not db_lead:
            return None
        
        db_lead.converted = True
        db_lead.converted_to_opportunity_id = opportunity_id
        db_lead.conversion_date = datetime.utcnow()
        db_lead.conversion_notes = notes
        db_lead.status = LeadStatus.CONVERTED
        db_lead.updated_by = converted_by
        
        self.db.commit()
        self.db.refresh(db_lead)
        return db_lead
    
    def add_document(self, lead_id: int, document_data: dict, added_by: int) -> Optional[Lead]:
        """Add document to lead"""
        db_lead = self.get_lead_by_id(lead_id)
        if not db_lead:
            return None
        
        documents = db_lead.documents or []
        documents.append({
            **document_data,
            "uploaded_on": datetime.utcnow().isoformat(),
            "uploaded_by": added_by
        })
        
        db_lead.documents = documents
        db_lead.updated_by = added_by
        
        self.db.commit()
        self.db.refresh(db_lead)
        return db_lead
    
    def delete_lead(self, lead_id: int, deleted_by: Optional[int] = None) -> bool:
        """Soft delete lead"""
        db_lead = self.get_lead_by_id(lead_id)
        if not db_lead:
            return False
        
        db_lead.is_active = False
        db_lead.deleted_on = datetime.utcnow()
        if deleted_by:
            db_lead.deleted_by = deleted_by
        
        self.db.commit()
        return True<|MERGE_RESOLUTION|>--- conflicted
+++ resolved
@@ -18,51 +18,6 @@
     
     def create_lead(self, lead_data: dict, created_by: Optional[int] = None) -> Lead:
         """Create a new lead"""
-<<<<<<< HEAD
-        print(lead_data)
-        db_lead = Lead(
-            project_title=lead_data.get('project_title'),
-            lead_source=LeadSource(lead_data.get('lead_source')),
-            lead_sub_type=LeadSubType(lead_data.get('lead_sub_type')),
-            tender_sub_type=TenderSubType(lead_data.get('tender_sub_type')),
-            products_services=lead_data.get('products_services', []),
-            company_id=lead_data.get('company_id'),
-            sub_business_type=lead_data.get('sub_business_type'),
-            end_customer_id=lead_data.get('end_customer_id'),
-            end_customer_region=lead_data.get('end_customer_region'),
-            partner_involved=lead_data.get('partner_involved', False),
-            partners_data=lead_data.get('partners_data', []),
-            tender_fee=lead_data.get('tender_fee'),
-            currency=lead_data.get('currency', 'INR'),
-            submission_type=SubmissionType(lead_data.get('submission_type')) if lead_data.get('submission_type') else None,
-            tender_authority=lead_data.get('tender_authority'),
-            tender_for=lead_data.get('tender_for'),
-            emd_required=lead_data.get('emd_required', False),
-            emd_amount=lead_data.get('emd_amount'),
-            emd_currency=lead_data.get('emd_currency', 'INR'),
-            bg_required=lead_data.get('bg_required', False),
-            bg_amount=lead_data.get('bg_amount'),
-            bg_currency=lead_data.get('bg_currency', 'INR'),
-            important_dates=lead_data.get('important_dates', []),
-            clauses=lead_data.get('clauses', []),
-            expected_revenue=lead_data.get('expected_revenue'),
-            revenue_currency=lead_data.get('revenue_currency', 'INR'),
-            convert_to_opportunity_date=lead_data.get('convert_to_opportunity_date'),
-            competitors=lead_data.get('competitors', []),
-            documents=lead_data.get('documents', []),
-            status=LeadStatus(lead_data.get('status', LeadStatus.NEW)),
-            priority=LeadPriority(lead_data.get('priority', LeadPriority.MEDIUM)),
-            qualification_notes=lead_data.get('qualification_notes'),
-            lead_score=lead_data.get('lead_score', 0),
-            contacts=lead_data.get('contacts', []),
-            created_by=created_by
-        )
-        
-        self.db.add(db_lead)
-        self.db.commit()
-        self.db.refresh(db_lead)
-        return db_lead
-=======
         
         # Handle enum conversions safely
         def safe_enum_convert(value, enum_class):
@@ -128,7 +83,6 @@
             self.db.rollback()
             print(f"Lead creation error: {e}")
             raise e
->>>>>>> aa598c2f
     
     def get_lead_by_id(self, lead_id: int) -> Optional[Lead]:
         """Get lead by ID with related details"""
