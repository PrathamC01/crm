"""
FastAPI main application with SQLAlchemy
"""
<<<<<<< HEAD

from fastapi import FastAPI, Request, Response
=======
from fastapi import FastAPI, HTTPException
>>>>>>> c294fb1f
from fastapi.middleware.cors import CORSMiddleware
from fastapi.responses import JSONResponse
from contextlib import asynccontextmanager

<<<<<<< HEAD
from .config import settings
from .dependencies.database import init_databases, close_databases, get_mongo_db
from .utils.logger import log_request, log_error
from .routers.front import health_router
from .routers.sso import auth_router
from .routers.portal import (
    users_router,
    companies_router,
    contacts_router,
    leads_router,
    opportunities_router,
)
=======
# Import routers
from .routers.sso import auth, dashboard
from .routers.portal import companies, contacts, leads, opportunities, users
from .routers.front import health

# Import database
from .database.init_db import init_database
from .dependencies.database import init_mongodb, close_mongodb

@asynccontextmanager
async def lifespan(app: FastAPI):
    """Application lifespan events"""
    # Startup
    try:
        print("🚀 Starting CRM Application...")
        
        # Initialize databases
        init_database()
        init_mongodb()
        
        print("✅ CRM Application started successfully!")
        
    except Exception as e:
        print(f"❌ Failed to start application: {e}")
        raise
    
    yield
    
    # Shutdown
    try:
        close_mongodb()
        print("📴 CRM Application shutdown completed")
    except Exception as e:
        print(f"❌ Error during shutdown: {e}")
>>>>>>> c294fb1f

# Create FastAPI app
app = FastAPI(
<<<<<<< HEAD
    title=settings.APP_NAME, version=settings.APP_VERSION, debug=settings.DEBUG
=======
    title="CRM Management System",
    description="Comprehensive CRM system with SQLAlchemy ORM",
    version="2.0.0",
    lifespan=lifespan
>>>>>>> c294fb1f
)

# CORS middleware
app.add_middleware(
    CORSMiddleware,
    allow_origins=["*"],
    allow_credentials=True,
    allow_methods=["*"],
    allow_headers=["*"],
)

<<<<<<< HEAD
# Include routers
app.include_router(health_router)
app.include_router(auth_router)
app.include_router(users_router)
app.include_router(companies_router)
app.include_router(contacts_router)
app.include_router(leads_router)
app.include_router(opportunities_router)

# Global variables for database connections
mongo_db = None


@app.on_event("startup")
async def startup_event():
    """Initialize application on startup"""
    await init_databases()

    # Get MongoDB connection for logging
    global mongo_db
    try:
        mongo_db = await get_mongo_db()
    except Exception as e:
        print(f"⚠️ MongoDB not available for logging: {e}")


@app.on_event("shutdown")
async def shutdown_event():
    """Cleanup on application shutdown"""
    await close_databases()


# Request logging middleware
@app.middleware("http")
async def log_requests(request: Request, call_next):
    """Log HTTP requests"""
    start_time = time.time()

    response = await call_next(request)

    process_time = time.time() - start_time

    # Log request details
    try:
        if mongo_db is not None:
            await log_request(
                mongo_db,
                method=request.method,
                url=str(request.url),
                status_code=response.status_code,
                process_time=process_time,
                ip_address=request.client.host,
                user_agent=request.headers.get("user-agent", ""),
            )
    except Exception as e:
        print(f"Failed to log request: {e}")

    return response


# Global exception handler
@app.exception_handler(Exception)
async def global_exception_handler(request: Request, exc: Exception):
    """Handle global exceptions"""
    error_id = str(uuid.uuid4())
    error_details = {
        "error_id": error_id,
        "type": type(exc).__name__,
        "message": str(exc),
        "traceback": traceback.format_exc(),
    }

    # Log error to MongoDB
    try:
        if mongo_db is not None:
            await log_error(
                mongo_db,
                error_id=error_id,
                url=str(request.url),
                method=request.method,
                error_details=error_details,
            )
    except Exception as e:
        print(f"Failed to log error: {e}")
    print(exc)
=======
# Global exception handler
@app.exception_handler(Exception)
async def global_exception_handler(request, exc):
    """Global exception handler"""
>>>>>>> c294fb1f
    return JSONResponse(
        status_code=500,
        content={
            "status": False,
            "message": "Internal server error",
            "data": None,
<<<<<<< HEAD
            "error": error_details,
        },
    )


# Validation error handler
@app.exception_handler(RequestValidationError)
async def validation_exception_handler(request: Request, exc: RequestValidationError):
    """Handle request validation errors"""
    return JSONResponse(
        status_code=422,
        content={
            "status": False,
            "message": "Validation error",
            "data": None,
            "error": {"details": exc.errors(), "body": exc.body},
        },
    )


if __name__ == "__main__":
    import uvicorn

    uvicorn.run(app, host="0.0.0.0", port=8001)
=======
            "error": str(exc)
        }
    )

# Include routers
app.include_router(health.router)
app.include_router(auth.router)
app.include_router(dashboard.router)
app.include_router(companies.router)
app.include_router(contacts.router)
app.include_router(leads.router)
app.include_router(opportunities.router)
app.include_router(users.router)

@app.get("/")
async def root():
    """Root endpoint"""
    return {
        "status": True,
        "message": "CRM Management System API",
        "version": "2.0.0",
        "data": {
            "endpoints": [
                "/api/health",
                "/api/login",
                "/api/dashboard",
                "/api/companies",
                "/api/contacts", 
                "/api/leads",
                "/api/opportunities",
                "/api/users"
            ]
        }
    }
>>>>>>> c294fb1f
<|MERGE_RESOLUTION|>--- conflicted
+++ resolved
@@ -1,30 +1,25 @@
 """
 FastAPI main application with SQLAlchemy
 """
-<<<<<<< HEAD
 
-from fastapi import FastAPI, Request, Response
-=======
-from fastapi import FastAPI, HTTPException
->>>>>>> c294fb1f
+from fastapi import FastAPI, Request, Response, HTTPException
 from fastapi.middleware.cors import CORSMiddleware
 from fastapi.responses import JSONResponse
 from contextlib import asynccontextmanager
 
-<<<<<<< HEAD
 from .config import settings
-from .dependencies.database import init_databases, close_databases, get_mongo_db
+# from .dependencies.database import init_databases, close_databases, get_mongo_db
 from .utils.logger import log_request, log_error
-from .routers.front import health_router
-from .routers.sso import auth_router
-from .routers.portal import (
-    users_router,
-    companies_router,
-    contacts_router,
-    leads_router,
-    opportunities_router,
-)
-=======
+
+# from .routers.front import health_router
+# from .routers.sso import auth_router
+# from .routers.portal import (
+#     users_router,
+#     companies_router,
+#     contacts_router,
+#     leads_router,
+#     opportunities_router,
+# )
 # Import routers
 from .routers.sso import auth, dashboard
 from .routers.portal import companies, contacts, leads, opportunities, users
@@ -34,43 +29,40 @@
 from .database.init_db import init_database
 from .dependencies.database import init_mongodb, close_mongodb
 
+
 @asynccontextmanager
 async def lifespan(app: FastAPI):
     """Application lifespan events"""
     # Startup
     try:
         print("🚀 Starting CRM Application...")
-        
+
         # Initialize databases
         init_database()
         init_mongodb()
-        
+
         print("✅ CRM Application started successfully!")
-        
+
     except Exception as e:
         print(f"❌ Failed to start application: {e}")
         raise
-    
+
     yield
-    
+
     # Shutdown
     try:
         close_mongodb()
         print("📴 CRM Application shutdown completed")
     except Exception as e:
         print(f"❌ Error during shutdown: {e}")
->>>>>>> c294fb1f
+
 
 # Create FastAPI app
 app = FastAPI(
-<<<<<<< HEAD
-    title=settings.APP_NAME, version=settings.APP_VERSION, debug=settings.DEBUG
-=======
     title="CRM Management System",
     description="Comprehensive CRM system with SQLAlchemy ORM",
     version="2.0.0",
-    lifespan=lifespan
->>>>>>> c294fb1f
+    lifespan=lifespan,
 )
 
 # CORS middleware
@@ -82,133 +74,21 @@
     allow_headers=["*"],
 )
 
-<<<<<<< HEAD
-# Include routers
-app.include_router(health_router)
-app.include_router(auth_router)
-app.include_router(users_router)
-app.include_router(companies_router)
-app.include_router(contacts_router)
-app.include_router(leads_router)
-app.include_router(opportunities_router)
 
-# Global variables for database connections
-mongo_db = None
-
-
-@app.on_event("startup")
-async def startup_event():
-    """Initialize application on startup"""
-    await init_databases()
-
-    # Get MongoDB connection for logging
-    global mongo_db
-    try:
-        mongo_db = await get_mongo_db()
-    except Exception as e:
-        print(f"⚠️ MongoDB not available for logging: {e}")
-
-
-@app.on_event("shutdown")
-async def shutdown_event():
-    """Cleanup on application shutdown"""
-    await close_databases()
-
-
-# Request logging middleware
-@app.middleware("http")
-async def log_requests(request: Request, call_next):
-    """Log HTTP requests"""
-    start_time = time.time()
-
-    response = await call_next(request)
-
-    process_time = time.time() - start_time
-
-    # Log request details
-    try:
-        if mongo_db is not None:
-            await log_request(
-                mongo_db,
-                method=request.method,
-                url=str(request.url),
-                status_code=response.status_code,
-                process_time=process_time,
-                ip_address=request.client.host,
-                user_agent=request.headers.get("user-agent", ""),
-            )
-    except Exception as e:
-        print(f"Failed to log request: {e}")
-
-    return response
-
-
-# Global exception handler
-@app.exception_handler(Exception)
-async def global_exception_handler(request: Request, exc: Exception):
-    """Handle global exceptions"""
-    error_id = str(uuid.uuid4())
-    error_details = {
-        "error_id": error_id,
-        "type": type(exc).__name__,
-        "message": str(exc),
-        "traceback": traceback.format_exc(),
-    }
-
-    # Log error to MongoDB
-    try:
-        if mongo_db is not None:
-            await log_error(
-                mongo_db,
-                error_id=error_id,
-                url=str(request.url),
-                method=request.method,
-                error_details=error_details,
-            )
-    except Exception as e:
-        print(f"Failed to log error: {e}")
-    print(exc)
-=======
 # Global exception handler
 @app.exception_handler(Exception)
 async def global_exception_handler(request, exc):
     """Global exception handler"""
->>>>>>> c294fb1f
     return JSONResponse(
         status_code=500,
         content={
             "status": False,
             "message": "Internal server error",
             "data": None,
-<<<<<<< HEAD
-            "error": error_details,
+            "error": str(exc),
         },
     )
 
-
-# Validation error handler
-@app.exception_handler(RequestValidationError)
-async def validation_exception_handler(request: Request, exc: RequestValidationError):
-    """Handle request validation errors"""
-    return JSONResponse(
-        status_code=422,
-        content={
-            "status": False,
-            "message": "Validation error",
-            "data": None,
-            "error": {"details": exc.errors(), "body": exc.body},
-        },
-    )
-
-
-if __name__ == "__main__":
-    import uvicorn
-
-    uvicorn.run(app, host="0.0.0.0", port=8001)
-=======
-            "error": str(exc)
-        }
-    )
 
 # Include routers
 app.include_router(health.router)
@@ -219,6 +99,7 @@
 app.include_router(leads.router)
 app.include_router(opportunities.router)
 app.include_router(users.router)
+
 
 @app.get("/")
 async def root():
@@ -233,11 +114,10 @@
                 "/api/login",
                 "/api/dashboard",
                 "/api/companies",
-                "/api/contacts", 
+                "/api/contacts",
                 "/api/leads",
                 "/api/opportunities",
-                "/api/users"
+                "/api/users",
             ]
-        }
-    }
->>>>>>> c294fb1f
+        },
+    }