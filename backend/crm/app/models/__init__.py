"""
SQLAlchemy Models
"""

from .base import BaseModel, Base
from .user import User
from .role import Role
from .department import Department
from .company import Company
from .contact import Contact, RoleType
<<<<<<< HEAD
from .lead import (
    Lead,
    LeadSource,
    LeadStatus,
    LeadPriority,
    ReviewStatus,
    LeadSubType,
    TenderSubType,
    SubmissionType
)
=======
from .lead import Lead, LeadSource, LeadStatus, LeadPriority, ReviewStatus, LeadSubType, TenderSubType, SubmissionType
>>>>>>> c88d54bd
from .opportunity import (
    Opportunity,
    OpportunityStage,
    OpportunityStatus,
    QualificationStatus,
    GoNoGoStatus,
    QuotationStatus,
)

__all__ = [
<<<<<<< HEAD
    "Base",
    "BaseModel",
    "User",
    "Role",
    "Department",
    "Company",
    "Contact",
    "RoleType",
    "ReviewStatus",
    "Lead",
    "LeadSubType",
    "LeadSource",
    "TenderSubType",
    "LeadStatus",
    "LeadPriority",
    "Opportunity",
    "OpportunityStage",
    "OpportunityStatus",
    "QualificationStatus",
    "GoNoGoStatus",
    "QuotationStatus",
    "SubmissionType"
=======
    'Base',
    'BaseModel',
    'User',
    'Role',
    'Department',
    'Company',
    'Contact',
    'RoleType',
    'Lead',
    'LeadSource',
    'LeadStatus',
    'LeadPriority',
    'ReviewStatus',
    'LeadSubType',
    'TenderSubType', 
    'SubmissionType',
    'Opportunity',
    'OpportunityStage',
    'OpportunityStatus',
    'QualificationStatus',
    'GoNoGoStatus',
    'QuotationStatus'
>>>>>>> c88d54bd
]<|MERGE_RESOLUTION|>--- conflicted
+++ resolved
@@ -8,20 +8,7 @@
 from .department import Department
 from .company import Company
 from .contact import Contact, RoleType
-<<<<<<< HEAD
-from .lead import (
-    Lead,
-    LeadSource,
-    LeadStatus,
-    LeadPriority,
-    ReviewStatus,
-    LeadSubType,
-    TenderSubType,
-    SubmissionType
-)
-=======
 from .lead import Lead, LeadSource, LeadStatus, LeadPriority, ReviewStatus, LeadSubType, TenderSubType, SubmissionType
->>>>>>> c88d54bd
 from .opportunity import (
     Opportunity,
     OpportunityStage,
@@ -32,30 +19,6 @@
 )
 
 __all__ = [
-<<<<<<< HEAD
-    "Base",
-    "BaseModel",
-    "User",
-    "Role",
-    "Department",
-    "Company",
-    "Contact",
-    "RoleType",
-    "ReviewStatus",
-    "Lead",
-    "LeadSubType",
-    "LeadSource",
-    "TenderSubType",
-    "LeadStatus",
-    "LeadPriority",
-    "Opportunity",
-    "OpportunityStage",
-    "OpportunityStatus",
-    "QualificationStatus",
-    "GoNoGoStatus",
-    "QuotationStatus",
-    "SubmissionType"
-=======
     'Base',
     'BaseModel',
     'User',
@@ -78,5 +41,4 @@
     'QualificationStatus',
     'GoNoGoStatus',
     'QuotationStatus'
->>>>>>> c88d54bd
 ]