--- conflicted
+++ resolved
@@ -1,12 +1,8 @@
-<<<<<<< HEAD
-from sqlalchemy import Column, String, DateTime, Boolean, ForeignKey, Integer
-=======
 """
 Base model with common fields for all entities
 """
 from sqlalchemy import Column, String, DateTime, Boolean, ForeignKey, Integer
 from sqlalchemy.ext.declarative import declarative_base
->>>>>>> 29b66ac5
 from sqlalchemy.orm import relationship
 from sqlalchemy.ext.declarative import declarative_base, declared_attr
 from datetime import datetime
@@ -16,52 +12,6 @@
 
 class BaseModel(Base):
     __abstract__ = True
-<<<<<<< HEAD
-
-    @declared_attr
-    def id(cls):
-        return Column(Integer, primary_key=True)
-
-    @declared_attr
-    def is_active(cls):
-        return Column(Boolean, default=True, nullable=False)
-
-    @declared_attr
-    def created_on(cls):
-        return Column(DateTime, default=datetime.utcnow, nullable=False)
-
-    @declared_attr
-    def updated_on(cls):
-        return Column(DateTime, default=datetime.utcnow, onupdate=datetime.utcnow)
-
-    @declared_attr
-    def deleted_on(cls):
-        return Column(DateTime, nullable=True)
-
-    @declared_attr
-    def created_by(cls):
-        return Column(Integer, ForeignKey("users.id"), nullable=True)
-
-    @declared_attr
-    def updated_by(cls):
-        return Column(Integer, ForeignKey("users.id"), nullable=True)
-
-    @declared_attr
-    def deleted_by(cls):
-        return Column(Integer, ForeignKey("users.id"), nullable=True)
-
-    @declared_attr
-    def creator(cls):
-        return relationship("User", foreign_keys=[cls.created_by])
-
-    @declared_attr
-    def updater(cls):
-        return relationship("User", foreign_keys=[cls.updated_by])
-
-    @declared_attr
-    def deleter(cls):
-        return relationship("User", foreign_keys=[cls.deleted_by])
-=======
     
     id = Column(Integer, primary_key=True, autoincrement=True)
     is_active = Column(Boolean, default=True, nullable=False)
@@ -70,5 +20,4 @@
     deleted_on = Column(DateTime, nullable=True)
     created_by = Column(Integer, ForeignKey('users.id'), nullable=True)
     updated_by = Column(Integer, ForeignKey('users.id'), nullable=True)
-    deleted_by = Column(Integer, ForeignKey('users.id'), nullable=True)
->>>>>>> 29b66ac5
+    deleted_by = Column(Integer, ForeignKey('users.id'), nullable=True)