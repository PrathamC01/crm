--- conflicted
+++ resolved
@@ -11,17 +11,6 @@
 from enum import Enum
 
 
-<<<<<<< HEAD
-def json_safe(value: Any) -> Any:
-    """Recursively convert to JSON-safe values."""
-    if isinstance(value, (date, datetime)):
-        return value.isoformat()
-    if isinstance(value, list):
-        return [json_safe(v) for v in value]
-    if isinstance(value, dict):
-        return {k: json_safe(v) for k, v in value.items()}
-    return value
-=======
 def json_safe(obj: Any) -> Any:
     """
     Convert objects to JSON-serializable format.
@@ -45,7 +34,6 @@
         return {key: json_safe(value) for key, value in obj.items()}
     else:
         return obj
->>>>>>> aa598c2f
 
 
 def safe_json_dumps(obj: Any, **kwargs) -> str:
