--- conflicted
+++ resolved
@@ -1,50 +1,3 @@
-<<<<<<< HEAD
-import React, { useState, useEffect } from "react";
-import { apiRequest } from "../../../utils/api";
-import LeadConversionModal from "./LeadConversionModal";
-
-const LeadList = ({ onEdit, onView, onDelete }) => {
-  const [leads, setLeads] = useState([]);
-  const [loading, setLoading] = useState(true);
-  const [search, setSearch] = useState("");
-  const [statusFilter, setStatusFilter] = useState("");
-  const [pagination, setPagination] = useState({
-    skip: 0,
-    limit: 10,
-    total: 0,
-  });
-  const [conversionModal, setConversionModal] = useState({
-    show: false,
-    lead: null,
-  });
-
-  useEffect(() => {
-    fetchLeads();
-  }, [search, statusFilter, pagination.skip]);
-
-  const fetchLeads = async () => {
-    try {
-      setLoading(true);
-      const params = new URLSearchParams({
-        skip: pagination.skip,
-        limit: pagination.limit,
-        ...(search && { search }),
-        ...(statusFilter && { status: statusFilter }),
-      });
-
-      const response = await apiRequest(`/api/leads?${params}`);
-      if (response.status) {
-        setLeads(response.data.leads || []);
-        setPagination((prev) => ({
-          ...prev,
-          total: response.data.total || 0,
-        }));
-      }
-    } catch (err) {
-      console.error("Failed to fetch leads:", err);
-    } finally {
-      setLoading(false);
-=======
 import React, { useState, useEffect } from 'react';
 import { apiRequest } from '../../../utils/api';
 import ConversionButton from './ConversionButton';
@@ -68,49 +21,9 @@
         name: 'Current User', 
         roles: ['admin'] // This should come from actual auth
       });
->>>>>>> 42fe8044
     }
   }, []);
 
-<<<<<<< HEAD
-  const handleDelete = async (leadId, companyName) => {
-    if (
-      !window.confirm(
-        `Are you sure you want to delete the lead for "${companyName}"?`
-      )
-    )
-      return;
-
-    try {
-      const response = await apiRequest(`/api/leads/${leadId}`, {
-        method: "DELETE",
-      });
-
-      if (response.status) {
-        await fetchLeads();
-      } else {
-        alert("Failed to delete lead: " + response.message);
-      }
-    } catch (err) {
-      alert("Network error occurred");
-    }
-  };
-
-  const handleStatusUpdate = async (leadId, status) => {
-    try {
-      const response = await apiRequest(`/api/leads/${leadId}/status`, {
-        method: "PATCH",
-        body: JSON.stringify({ status }),
-      });
-
-      if (response.status) {
-        await fetchLeads();
-      } else {
-        alert("Failed to update status: " + response.message);
-      }
-    } catch (err) {
-      alert("Network error occurred");
-=======
   useEffect(() => {
     // Filter leads based on search and filters
     let filtered = leads || [];
@@ -126,7 +39,6 @@
 
     if (statusFilter) {
       filtered = filtered.filter(lead => lead.status === statusFilter);
->>>>>>> 42fe8044
     }
 
     if (reviewStatusFilter) {
@@ -136,10 +48,6 @@
     setFilteredLeads(filtered);
   }, [leads, search, statusFilter, reviewStatusFilter]);
 
-<<<<<<< HEAD
-  const handlePageChange = (newSkip) => {
-    setPagination((prev) => ({ ...prev, skip: newSkip }));
-=======
   const formatCurrency = (amount) => {
     if (!amount) return 'Not specified';
     return new Intl.NumberFormat('en-IN', {
@@ -148,54 +56,22 @@
       minimumFractionDigits: 0,
       maximumFractionDigits: 0
     }).format(amount);
->>>>>>> 42fe8044
   };
 
   const getStatusColor = (status) => {
     const colors = {
-<<<<<<< HEAD
-      New: "bg-blue-100 text-blue-800",
-      Contacted: "bg-yellow-100 text-yellow-800",
-      Qualified: "bg-green-100 text-green-800",
-      Proposal: "bg-purple-100 text-purple-800",
-      Negotiation: "bg-orange-100 text-orange-800",
-      "Closed Won": "bg-green-200 text-green-900",
-      "Closed Lost": "bg-red-100 text-red-800",
-      Dropped: "bg-gray-100 text-gray-800",
-=======
       'New': 'bg-blue-100 text-blue-800',
       'Contacted': 'bg-yellow-100 text-yellow-800',
       'Qualified': 'bg-green-100 text-green-800',
       'Unqualified': 'bg-red-100 text-red-800',
       'Converted': 'bg-purple-100 text-purple-800',
       'Rejected': 'bg-gray-100 text-gray-800'
->>>>>>> 42fe8044
     };
     return colors[status] || "bg-gray-100 text-gray-800";
   };
 
   const getReviewStatusColor = (status) => {
     const colors = {
-<<<<<<< HEAD
-      Urgent: "bg-red-100 text-red-800",
-      High: "bg-red-50 text-red-700",
-      Medium: "bg-yellow-100 text-yellow-800",
-      Low: "bg-gray-100 text-gray-800",
-    };
-    return colors[priority] || "bg-gray-100 text-gray-800";
-  };
-
-  const leadStatuses = [
-    "New",
-    "Cancelled",
-    "Duplicate",
-    "Contacted",
-    "Converted",
-    "Dead",
-  ];
-  const totalPages = Math.ceil(pagination.total / pagination.limit);
-  const currentPage = Math.floor(pagination.skip / pagination.limit) + 1;
-=======
       'Pending': 'bg-yellow-100 text-yellow-800',
       'Approved': 'bg-green-100 text-green-800',
       'Rejected': 'bg-red-100 text-red-800'
@@ -204,7 +80,6 @@
   };
 
   const isAdmin = currentUser?.roles?.includes('admin') || currentUser?.roles?.includes('reviewer');
->>>>>>> 42fe8044
 
   return (
     <div className="space-y-4">
@@ -235,34 +110,12 @@
           type="text"
           placeholder="Search leads by title, company, or authority..."
           value={search}
-<<<<<<< HEAD
-          onChange={(e) => {
-            setSearch(e.target.value);
-            setPagination((prev) => ({ ...prev, skip: 0 }));
-          }}
-          className="flex-1 px-4 py-2 border border-gray-300 rounded-lg focus:ring-2 focus:ring-blue-500 focus:border-transparent"
-=======
           onChange={(e) => setSearch(e.target.value)}
           className="flex-1 min-w-64 px-4 py-2 border border-gray-300 rounded-lg focus:ring-2 focus:ring-blue-500 focus:border-transparent"
->>>>>>> 42fe8044
         />
         
         <select
           value={statusFilter}
-<<<<<<< HEAD
-          onChange={(e) => {
-            setStatusFilter(e.target.value);
-            setPagination((prev) => ({ ...prev, skip: 0 }));
-          }}
-          className="px-4 py-2 border border-gray-300 rounded-lg focus:ring-2 focus:ring-blue-500 focus:border-transparent"
-        >
-          <option value="">All Status</option>
-          {leadStatuses.map((status) => (
-            <option key={status} value={status}>
-              {status}
-            </option>
-          ))}
-=======
           onChange={(e) => setStatusFilter(e.target.value)}
           className="px-4 py-2 border border-gray-300 rounded-lg focus:ring-2 focus:ring-blue-500 focus:border-transparent"
         >
@@ -284,7 +137,6 @@
           <option value="Pending">Pending Review</option>
           <option value="Approved">Approved</option>
           <option value="Rejected">Rejected</option>
->>>>>>> 42fe8044
         </select>
 
         <button
@@ -329,13 +181,7 @@
             ) : filteredLeads.length === 0 ? (
               <tr>
                 <td colSpan="5" className="px-6 py-8 text-center text-gray-500">
-<<<<<<< HEAD
-                  {search || statusFilter
-                    ? "No leads found matching your criteria"
-                    : "No leads found"}
-=======
                   {search || statusFilter || reviewStatusFilter ? 'No leads found matching your criteria' : 'No leads found'}
->>>>>>> 42fe8044
                 </td>
               </tr>
             ) : (
@@ -343,33 +189,6 @@
                 <tr key={lead.id} className="hover:bg-gray-50">
                   <td className="px-6 py-4">
                     <div>
-<<<<<<< HEAD
-                      <div className="text-sm font-medium text-gray-900">
-                        {lead.company_name}
-                      </div>
-                      {lead.location && (
-                        <div className="text-sm text-gray-500">
-                          <svg
-                            className="w-3 h-3 inline mr-1"
-                            fill="none"
-                            stroke="currentColor"
-                            viewBox="0 0 24 24"
-                          >
-                            <path
-                              strokeLinecap="round"
-                              strokeLinejoin="round"
-                              strokeWidth="2"
-                              d="M17.657 16.657L13.414 20.9a1.998 1.998 0 01-2.827 0l-4.244-4.243a8 8 0 1111.314 0z"
-                            />
-                            <path
-                              strokeLinecap="round"
-                              strokeLinejoin="round"
-                              strokeWidth="2"
-                              d="M15 11a3 3 0 11-6 0 3 3 0 016 0z"
-                            />
-                          </svg>
-                          {lead.location}
-=======
                       <div className="text-sm font-medium text-gray-900">{lead.project_title}</div>
                       <div className="text-sm text-gray-500">
                         Source: {lead.lead_source} | Type: {lead.lead_sub_type}
@@ -380,7 +199,6 @@
                       {lead.convert_to_opportunity_date && (
                         <div className="text-xs text-blue-600">
                           Target: {new Date(lead.convert_to_opportunity_date).toLocaleDateString()}
->>>>>>> 42fe8044
                         </div>
                       )}
                     </div>
@@ -388,52 +206,16 @@
                   
                   <td className="px-6 py-4">
                     <div>
-<<<<<<< HEAD
-                      {lead.expected_close_date && (
-                        <div className="text-sm text-gray-900">
-                          Expected:{" "}
-                          {new Date(
-                            lead.expected_close_date
-                          ).toLocaleDateString()}
-                        </div>
-                      )}
-                      <div className="text-xs text-gray-500 mt-1">
-                        Last activity:{" "}
-                        {new Date(lead.last_activity_date).toLocaleDateString()}
-                      </div>
-                      {lead.notes && (
-                        <div className="text-xs text-gray-400 mt-1 truncate max-w-xs">
-                          {lead.notes}
-                        </div>
-=======
                       <div className="text-sm font-medium text-gray-900">{lead.company_name}</div>
                       <div className="text-sm text-gray-500">{lead.end_customer_name}</div>
                       {lead.tender_authority && (
                         <div className="text-xs text-gray-400">{lead.tender_authority}</div>
->>>>>>> 42fe8044
                       )}
                     </div>
                   </td>
 
                   <td className="px-6 py-4">
                     <div className="space-y-2">
-<<<<<<< HEAD
-                      <span
-                        className={`inline-flex px-2 py-1 text-xs font-semibold rounded-full ${getStatusColor(
-                          lead.status
-                        )}`}
-                      >
-                        {lead.status}
-                      </span>
-                      <br />
-                      <span
-                        className={`inline-flex px-2 py-1 text-xs font-semibold rounded-full ${getPriorityColor(
-                          lead.priority
-                        )}`}
-                      >
-                        {lead.priority}
-                      </span>
-=======
                       <div className="text-sm font-medium text-gray-900">
                         {formatCurrency(lead.expected_revenue)}
                       </div>
@@ -449,15 +231,10 @@
                           {lead.priority}
                         </div>
                       )}
->>>>>>> 42fe8044
-                    </div>
-                  </td>
-
-                  <td className="px-6 py-4">
-<<<<<<< HEAD
-                    <div className="text-sm text-gray-900">
-                      {lead.sales_person_name}
-=======
+                    </div>
+                  </td>
+
+                  <td className="px-6 py-4">
                     <div className="space-y-2">
                       {/* Conversion Status */}
                       {lead.converted ? (
@@ -512,7 +289,6 @@
                       ) : (
                         <div className="text-xs text-gray-500">Not qualified yet</div>
                       )}
->>>>>>> 42fe8044
                     </div>
                   </td>
                   
@@ -532,44 +308,9 @@
                         >
                           Edit
                         </button>
-<<<<<<< HEAD
-                        {lead.status === "Qualified" && (
-                          <button
-                            onClick={() => handleConvertToOpportunity(lead)}
-                            className="text-green-600 hover:text-green-900 font-semibold"
-                          >
-                            Convert
-                          </button>
-                        )}
-                      </div>
-                      <div className="flex space-x-2">
-                        {lead.status !== "Closed Won" &&
-                          lead.status !== "Closed Lost" &&
-                          lead.status !== "Dropped" && (
-                            <select
-                              value={lead.status}
-                              onChange={(e) =>
-                                handleStatusUpdate(lead.id, e.target.value)
-                              }
-                              className="text-xs px-2 py-1 border border-gray-300 rounded"
-                            >
-                              {leadStatuses.map((status) => (
-                                <option key={status} value={status}>
-                                  {status}
-                                </option>
-                              ))}
-                            </select>
-                          )}
-                        <button
-                          onClick={() =>
-                            handleDelete(lead.id, lead.company_name)
-                          }
-                          className="text-red-600 hover:text-red-900"
-=======
                         <button
                           onClick={() => onDelete(lead)}
                           className="text-red-600 hover:text-red-900 text-sm"
->>>>>>> 42fe8044
                         >
                           Delete
                         </button>
@@ -590,80 +331,6 @@
         </table>
       </div>
 
-<<<<<<< HEAD
-        {/* Pagination */}
-        {totalPages > 1 && (
-          <div className="bg-white px-4 py-3 flex items-center justify-between border-t border-gray-200">
-            <div className="flex-1 flex justify-between sm:hidden">
-              <button
-                onClick={() =>
-                  handlePageChange(
-                    Math.max(0, pagination.skip - pagination.limit)
-                  )
-                }
-                disabled={pagination.skip === 0}
-                className="relative inline-flex items-center px-4 py-2 border border-gray-300 text-sm font-medium rounded-md text-gray-700 bg-white hover:bg-gray-50 disabled:opacity-50"
-              >
-                Previous
-              </button>
-              <button
-                onClick={() =>
-                  handlePageChange(pagination.skip + pagination.limit)
-                }
-                disabled={
-                  pagination.skip + pagination.limit >= pagination.total
-                }
-                className="ml-3 relative inline-flex items-center px-4 py-2 border border-gray-300 text-sm font-medium rounded-md text-gray-700 bg-white hover:bg-gray-50 disabled:opacity-50"
-              >
-                Next
-              </button>
-            </div>
-            <div className="hidden sm:flex-1 sm:flex sm:items-center sm:justify-between">
-              <div>
-                <p className="text-sm text-gray-700">
-                  Showing{" "}
-                  <span className="font-medium">{pagination.skip + 1}</span> to{" "}
-                  <span className="font-medium">
-                    {Math.min(
-                      pagination.skip + pagination.limit,
-                      pagination.total
-                    )}
-                  </span>{" "}
-                  of <span className="font-medium">{pagination.total}</span>{" "}
-                  results
-                </p>
-              </div>
-              <div>
-                <nav className="relative z-0 inline-flex rounded-md shadow-sm -space-x-px">
-                  <button
-                    onClick={() =>
-                      handlePageChange(
-                        Math.max(0, pagination.skip - pagination.limit)
-                      )
-                    }
-                    disabled={pagination.skip === 0}
-                    className="relative inline-flex items-center px-2 py-2 rounded-l-md border border-gray-300 bg-white text-sm font-medium text-gray-500 hover:bg-gray-50 disabled:opacity-50"
-                  >
-                    Previous
-                  </button>
-                  <span className="relative inline-flex items-center px-4 py-2 border border-gray-300 bg-white text-sm font-medium text-gray-700">
-                    {currentPage} of {totalPages}
-                  </span>
-                  <button
-                    onClick={() =>
-                      handlePageChange(pagination.skip + pagination.limit)
-                    }
-                    disabled={
-                      pagination.skip + pagination.limit >= pagination.total
-                    }
-                    className="relative inline-flex items-center px-2 py-2 rounded-r-md border border-gray-300 bg-white text-sm font-medium text-gray-500 hover:bg-gray-50 disabled:opacity-50"
-                  >
-                    Next
-                  </button>
-                </nav>
-              </div>
-            </div>
-=======
       {/* Legend */}
       <div className="bg-white p-4 rounded-lg shadow border">
         <h4 className="text-sm font-medium text-gray-900 mb-2">Conversion Workflow Legend</h4>
@@ -671,7 +338,6 @@
           <div className="flex items-center space-x-2">
             <div className="w-2 h-2 bg-green-500 rounded-full"></div>
             <span>✅ Ready to Convert - Approved by admin</span>
->>>>>>> 42fe8044
           </div>
           <div className="flex items-center space-x-2">
             <div className="w-2 h-2 bg-yellow-500 rounded-full"></div>
